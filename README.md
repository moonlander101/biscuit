--- conflicted
+++ resolved
@@ -3,11 +3,7 @@
 Aesthetic, lightweight code editor with extension support. Draws inspiration from mainstream editors like VSC, Zed, and Vim. Hobby project. 
 > - - -  Check all extensions and their authors [`~extension repository`](https://tomlin7.github.io/biscuit-extensions/)
 > - - -  Contributing/User guides, API reference [`~documentation`](https://tomlin7.github.io/biscuit)
-<<<<<<< HEAD
-> - - -  Scroll down to see list of all supported [`~features`](https://github.com/tomlin7/biscuit?tab=readme-ov-file#features) 
-=======
 > - - -  Scroll down to see list of all supported [`~features`](https://github.com/tomlin7/biscuit?tab=readme-ov-file#features)
->>>>>>> 960c3261
 
 ![Untitled11(1) (1)](https://github.com/user-attachments/assets/a9eaeb35-61fd-45a5-9dfb-dbf70bbfd257)
 > Theme inspired by [`morhetz/gruvbox`](https://github.com/morhetz/gruvbox)
