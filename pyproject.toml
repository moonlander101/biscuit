--- conflicted
+++ resolved
@@ -23,12 +23,8 @@
 [tool.poetry.group.dev.dependencies]
 pytest = "^7.4.2"
 pytest-dotenv = "^0.5.2"
-<<<<<<< HEAD
-git-changelog = "^2.2.0"
+git-changelog = "^2.3.1"
 pyperclip = "^1.8.2"
-=======
-git-changelog = "^2.3.1"
->>>>>>> 96682972
 
 [build-system]
 requires = ["poetry-core"]
