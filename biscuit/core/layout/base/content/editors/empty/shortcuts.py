import tkinter as tk

<<<<<<< HEAD
from biscuit.core.components.utils import Shortcut, Frame
=======
from core.components.utils import Frame, Shortcut
>>>>>>> 1532478d


class Shortcuts(Frame):
    def __init__(self, master, *args, **kwargs):
        super().__init__(master, *args, **kwargs)
        self.row = 0

    def add_shortcut(self, name, value):
        name = tk.Label(self, text=name, font=("Segoi UI", 10), anchor=tk.E, **self.base.theme.editors.labels)
        value = Shortcut(self, shortcuts=value, **self.base.theme.editors)
        
        name.grid(row=self.row, column=0, sticky=tk.EW, pady=5, padx=5)
        value.grid(row=self.row, column=1, sticky=tk.EW, pady=5, padx=5)

        self.row += 1<|MERGE_RESOLUTION|>--- conflicted
+++ resolved
@@ -1,10 +1,6 @@
 import tkinter as tk
 
-<<<<<<< HEAD
-from biscuit.core.components.utils import Shortcut, Frame
-=======
-from core.components.utils import Frame, Shortcut
->>>>>>> 1532478d
+from biscuit.core.components.utils import Frame, Shortcut
 
 
 class Shortcuts(Frame):
