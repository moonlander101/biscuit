--- conflicted
+++ resolved
@@ -1,12 +1,6 @@
 import tkinter as tk
 
-<<<<<<< HEAD
-from .item import MenubarItem
-
 from biscuit.core.components.utils import Frame, IconButton
-=======
-from core.components.utils import Frame, IconButton
->>>>>>> 1532478d
 
 from .item import MenubarItem
 
