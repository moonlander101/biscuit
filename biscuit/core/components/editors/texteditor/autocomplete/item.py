import tkinter as tk

<<<<<<< HEAD
from .kind import Kind
from biscuit.core.components.utils import Frame
=======
from core.components.utils import Frame
>>>>>>> 1532478d

from .kind import Kind


class AutoCompleteItem(Frame):
    def __init__(self, master, text, kind=None, *args, **kwargs):
        super().__init__(master, *args, **kwargs)
        self.config(width=400, **self.base.theme.editors.autocomplete)
        self.bg, self.fg, self.hbg, self.hfg = self.base.theme.editors.autocomplete.item.values()

        self.text = text
        self.kind = kind

        self.kindw = Kind(self, self.master.autocomplete_kinds, kind)
        self.textw = tk.Text(self, 
            font=self.base.settings.font, fg=self.fg, bg=self.bg,
            relief=tk.FLAT, highlightthickness=0, width=30, height=1)
        self.textw.insert(tk.END, text)
        self.textw.config(state=tk.DISABLED)

        self.textw.tag_config("term", foreground=self.base.theme.biscuit)
        
        self.kindw.bind("<Button-1>", self.on_click)
        self.textw.bind("<Button-1>", self.on_click)

        self.bind("<Enter>", self.on_hover)
        self.bind("<Leave>", self.off_hover)

        self.selected = False
        self.hovered = False

        self.grid_columnconfigure(1, weight=1)
        self.grid_rowconfigure(0, weight=1)

        self.kindw.grid(row=0, column=0, sticky=tk.NSEW)
        self.textw.grid(row=0, column=1, sticky=tk.NSEW)
    
    def get_text(self):
        return self.text
    
    def get_kind(self):
        return self.kind

    def mark_term(self, term):
        start_pos = self.text.find(term)
        end_pos = start_pos + len(term)
        self.textw.tag_remove("term", 1.0, tk.END)
        self.textw.tag_add("term", f"1.{start_pos}", f"1.{end_pos}")
    
    def on_click(self, *args):
        self.master.choose(self)
    
    def on_hover(self, *args):
        if not self.selected:
            self.kindw.config(bg=self.hbg)
            self.textw.config(bg=self.hbg)
            self.hovered = True

    def off_hover(self, *args):
        if not self.selected:
            self.kindw.config(bg=self.bg)
            self.textw.config(bg=self.bg)
            self.hovered = False
    
    def toggle_selection(self):
        if self.selected:
            self.select()
        else:
            self.deselect()

    def select(self):
        self.kindw.config(bg=self.hbg)
        self.textw.config(bg=self.hbg, fg=self.hfg)
        self.selected = True
    
    def deselect(self):
        self.kindw.config(bg=self.bg)
        self.textw.config(bg=self.bg, fg=self.fg)
        self.selected = False<|MERGE_RESOLUTION|>--- conflicted
+++ resolved
@@ -1,11 +1,6 @@
 import tkinter as tk
 
-<<<<<<< HEAD
-from .kind import Kind
 from biscuit.core.components.utils import Frame
-=======
-from core.components.utils import Frame
->>>>>>> 1532478d
 
 from .kind import Kind
 
