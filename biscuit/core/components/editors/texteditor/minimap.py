--- conflicted
+++ resolved
@@ -1,10 +1,6 @@
 import tkinter as tk
-<<<<<<< HEAD
+
 from biscuit.core.components.utils import Frame
-=======
-
-from core.components.utils import Frame
->>>>>>> 1532478d
 
 
 #TODO update minimap when scrollbar is used
