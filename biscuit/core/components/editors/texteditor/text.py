import codecs
import io
import re
import threading
import tkinter as tk
from collections import deque

<<<<<<< HEAD
from .syntax import Syntax
from .highlighter import Highlighter
from .autocomplete import AutoComplete

from biscuit.core.components.utils import Text
=======
from core.components.utils import Text
>>>>>>> 1532478d

from .autocomplete import AutoComplete
from .highlighter import Highlighter
from .syntax import Syntax


class Text(Text):
    def __init__(self, master, path=None, exists=True, minimalist=False, *args, **kwargs):
        super().__init__(master, *args, **kwargs)
        self.path = path
        self.data = None
        self.encoding = 'utf-8'
        self.exists = exists
        self.minimalist = minimalist
        
        self.buffer_size = 1000
        self.bom = True
        self.current_word = None
        self.words = []

        if self.exists:
            self.load_file()

        self.syntax = Syntax(self)
        self.auto_completion = AutoComplete(
            self, items=self.syntax.get_autocomplete_list()) if not minimalist else None
        self.highlighter = Highlighter(self)

        self.focus_set()
        self.config_tags()
        self.create_proxy()
        self.config_bindings()
        self.configure(wrap=tk.NONE, relief=tk.FLAT, **self.base.theme.editors.text)

        self.update_words()

    def config_tags(self):
        self.tag_config(tk.SEL, background=self.base.theme.primary_background_highlight)
        self.tag_config("highlight", background=self.base.theme.primary_background_highlight)
        self.tag_config("currentline", background=self.base.theme.border)
        self.tag_config("found", background="green")
        self.tag_config("foundcurrent", background="orange")

    def config_bindings(self):
        self.bind("<KeyRelease>", self.key_release_events) 

        self.bind("<Control-f>", self.open_find_replace)
        self.bind("<Control-d>", self.multi_selection)
        self.bind("<Control-Left>", lambda e: self.handle_ctrl_hmovement())
        self.bind("<Control-Right>", lambda e: self.handle_ctrl_hmovement(True))

        self.bind("<Return>", self.enter_key_events)
        self.bind("<Tab>", self.tab_key_events)

        if self.minimalist:
            return

        self.bind("<FocusOut>", self.hide_autocomplete) 
        self.bind("<Button-1>", self.hide_autocomplete)
        self.bind("<Up>", self.auto_completion.move_up)
        self.bind("<Down>", self.auto_completion.move_down)

        # self.bind("<braceleft>", lambda e: self.complete_pair("}"))
        # self.bind("<bracketleft>", lambda e: self.complete_pair("]"))
        # self.bind("<parenleft>", lambda e: self.complete_pair(")"))

        # self.bind("<apostrophe>", lambda e: self.surrounding_selection("\'"))
        # self.bind("<quotedbl>", lambda e: self.surrounding_selection("\""))

        # self.mark_set(tk.INSERT, "insert+1c")

    def key_release_events(self, event):
        if event.keysym not in ("Up", "Down", "Return"):
            self.show_autocomplete(event)

        match event.keysym:
            # autocompletion keys
            case "Button-2" | "BackSpace" | "Escape" | "Control_L" | "Control_R" | "space":
                self.hide_autocomplete()
            case "rightarrow" | "leftarrow":
                self.update_completions()
            
            # bracket pair completions
            case "braceleft":
                return self.complete_pair("}")
            case "bracketleft":
                return self.complete_pair("]")
            case "parenleft":
                return self.complete_pair(")")

            # surroundings for selection
            case "apostrophe":
                return self.surrounding_selection("\'")
            case "quotedbl":
                return self.surrounding_selection("\"")

            # extra spaces
            case ":" | ",":
                self.insert(tk.INSERT, " ")

            case _:
                pass

    def enter_key_events(self, *_):
        if not self.minimalist and self.auto_completion.active:        
            self.auto_completion.choose()
            return "break"
        
        return self.check_indentation()
        
    def tab_key_events(self, *_):
        if self.auto_completion.active:        
            self.auto_completion.choose()
            return "break"
    
        self.insert(tk.INSERT, " "*4)
        return "break"
    
    def get_all_text(self, *args):
        return self.get(1.0, tk.END)

    def get_all_text_ac(self, *args):
        """
        Helper function for autocomplete.show
        extracts all text except the current word.
        """
        return self.get(1.0, "insert-1c wordstart-1c") + self.get("insert+1c", tk.END)
    
    def get_current_word(self):
        return self.current_word.strip()
    
    def update_words(self, *_):
        if self.minimalist:
            return
        
        self.words = list(set(re.findall(r"\w+", self.get_all_text_ac())))
        self.after(1000, self.update_words)
    
    def update_completions(self):
        if self.minimalist:
            return
        
        self.auto_completion.update_completions()   
    
    def confirm_autocomplete(self, text):
        self.replace_current_word(text)
        
    def replace_current_word(self, new_word):
        if self.current_word.startswith("\n"):
            self.delete("insert-1c wordstart+1c", "insert")
        else:
            self.delete("insert-1c wordstart", "insert")
        self.insert("insert", new_word)
    
    def check_autocomplete_keys(self, event):
        """
        Helper function for autocomplete.show to check triggers
        """
        return True if event.keysym not in [
            "BackSpace", "Escape", "Return", "Tab", "space", 
            "Up", "Down", "Control_L", "Control_R"] else False 
    
    def cursor_screen_location(self):
        """
        Helper function for autocomplete.show to detect cursor location
        """
        pos_x, pos_y = self.winfo_rootx(), self.winfo_rooty()

        cursor = tk.INSERT
        bbox = self.bbox(cursor)
        if not bbox:
            return (0, 0)
        
        bbx_x, bbx_y, _, bbx_h = bbox
        return (pos_x + bbx_x - 1, pos_y + bbx_y + bbx_h)
    
    def hide_autocomplete(self, *_):
        if self.minimalist:
            return
        
        self.auto_completion.hide()
    
    def show_autocomplete(self, event):
        if self.minimalist or not self.check_autocomplete_keys(event):
            return

        if self.current_word.strip() not in ["{", "}", ":", "", None, "\""] and not self.current_word.strip()[0].isdigit():
            if not self.auto_completion.active:
                if event.keysym in ["Left", "Right"]:
                    return
                pos = self.cursor_screen_location()
                self.auto_completion.show(pos)
                self.auto_completion.update_completions()
            else:
                self.auto_completion.update_completions()
        else:
            if self.auto_completion.active:
                self.hide_autocomplete()

    def complete_pair(self, char):
        self.insert(tk.INSERT, char)
        self.mark_set(tk.INSERT, "insert-1c")
    
    def surrounding_selection(self, char):
        next_char = self.get("insert", "insert+1c")
        if next_char == char:
            self.mark_set(tk.INSERT, "insert+1c")
            self.delete("insert-1c", "insert")
            return "break"

        if self.tag_ranges(tk.SEL):
            self.insert(char, tk.SEL_LAST)
            self.insert(char, tk.SEL_FIRST)
            return
        
        self.complete_pair(char)
        return "break"

    def move_to_next_word(self):
        self.mark_set(tk.INSERT, self.index("insert+1c wordend"))

    def move_to_previous_word(self):
        self.mark_set(tk.INSERT, self.index("insert-1c wordstart"))

    def handle_ctrl_hmovement(self, delta=False):
        if delta:
            self.move_to_next_word()
        else:
            self.move_to_previous_word()
        
        return "break"

    def update_current_indent(self):
        line = self.get("insert linestart", "insert lineend")
        match = re.match(r'^(\s+)', line)
        self.current_indent = len(match.group(0)) if match else 0

    def update_current_line(self):
        self.current_line = self.get("insert linestart", "insert lineend")
        return self.current_line
    
    def add_newline(self, count=1):
        self.insert(tk.INSERT, "\n" * count)
    
    def check_indentation(self, *args):
        self.update_current_indent()
        if self.update_current_line():
            if self.current_line[-1] in ["{", "[", ":", "("]:
                self.current_indent += 4
            elif self.current_line[-1] in ["}", "]", ")"]:
                self.current_indent -= 4
            
            self.add_newline()
            self.insert(tk.INSERT, " " * self.current_indent)

            self.update_current_indent()
            
            return "break"

    # def handle_space(self, *args):
    #     self.insert(tk.INSERT, "-")
    #     return "break"

    def multi_selection(self, *args):
        #TODO: multi cursor editing
        return "break"

    def open_find_replace(self, *_):
        self.base.findreplace.show(self)

    def detect_encoding(self, file_path):
        with open(file_path, 'rb') as file:
            bom = file.read(4)

        if bom.startswith(codecs.BOM_UTF8):
            return 'utf-8'
        elif bom.startswith(codecs.BOM_LE) or bom.startswith(codecs.BOM_BE):
            return 'utf-16'
        elif bom.startswith(codecs.BOM32_BE) or bom.startswith(codecs.BOM32_LE):
            return 'utf-32'

        self.bom = False
        return 'utf-8'

    def load_file(self):
        try:
            encoding = self.detect_encoding(self.path)
            file = open(self.path, 'r', encoding=encoding)
            self.encoding = encoding
            def load_file():
                while True:
                    chunk = file.read(self.buffer_size)
                    if not chunk:
                        file.close()
                        break
                    self.write(chunk)
                    self.update()
                self.master.on_change()
                self.master.on_scroll()
            threading.Thread(target=load_file).start()
        except Exception as e:
            self.master.unsupported_file()
    
    def save_file(self, path=None):
        if path:
            try:
                with open(path, 'w') as fp:
                    fp.write(self.get_all_text())
            except Exception:
                return
            
            self.path = path
            #TODO update tab name
        
        try:
            with open(self.path, 'w') as fp:
                fp.write(self.get_all_text())
        except Exception:
            return
             
    def copy(self, *_):
        self.event_generate("<<Copy>>")

    def cut(self, *_):
        self.event_generate("<<Cut>>")
    
    def paste(self, *_):
        self.event_generate("<<Paste>>")

    def set_data(self, data):
        self.data = data

    def clear_insert(self, text=None):
        self.clear()

        def write_with_buffer():
            buffer = deque(maxlen=self.buffer_size)
            for char in text:
                buffer.append(char)
                if len(buffer) >= self.buffer_size:
                    chunk = ''.join(buffer)
                    self.write(chunk)
                    self.update()
                    buffer.clear()
            if buffer:
                chunk = ''.join(buffer)
                self.write(chunk)
                self.update()

        threading.Thread(target=write_with_buffer).start()
        
    def clear(self):
        self.delete(1.0, tk.END)

    def write(self, text, *args):
        self.insert(tk.END, text, *args)
    
    def newline(self, *args):
        self.write("\n", *args)
    
    def get_all_text(self):
        return self.get(1.0, tk.END)
    
    def get_selected_text(self):
        try:
            return self.selection_get()
        except Exception:
            return ""
        
    def add_newline(self, count=1):
        self.insert(tk.INSERT, "\n" * count)

    def get_selected_count(self):
        return len(self.get_selected_text())
        
    @property
    def line(self):
        return int(self.index(tk.INSERT).split('.')[0])
    
    @property
    def column(self):
        return int(self.index(tk.INSERT).split('.')[1]) + 1

    @property
    def position(self):
        lc = self.index(tk.INSERT).split('.')
        return [lc[0], int(lc[1]) + 1]

    def scroll_to_end(self):
        self.mark_set(tk.INSERT, tk.END)
        self.see(tk.INSERT)
    
    def scroll_to_start(self):
        self.mark_set(tk.INSERT, 1.0)
        self.see(tk.INSERT)
    
    def scroll_to_line(self, line):
        self.mark_set(tk.INSERT, line)
        self.see(tk.INSERT)
    
    def set_wrap(self, flag=True):
        if flag:
            self.configure(wrap=tk.WORD)
        else:
            self.configure(wrap=tk.NONE)
    
    def set_active(self, flag=True):
        if flag:
            self.configure(state=tk.NORMAL)
        else:
            self.configure(state=tk.DISABLED)
    
    def show_unsupported_dialog(self):
        self.set_wrap(True)
        self.configure(font=('Arial', 10), padx=10, pady=10)
        self.write("This file is not displayed in this editor because it is either binary or uses an unsupported text encoding.")
        self.set_active(False)

    def move_cursor(self, position):
        self.mark_set(tk.INSERT, position)

    def clear_all_selection(self):
        self.tag_remove(tk.SEL, 1.0, tk.END)

    def highlight_current_line(self, *_):
        self.tag_remove("currentline", 1.0, tk.END)
        
        line = int(self.index(tk.INSERT).split(".")[0])
        start = str(float(line))
        end = str(float(line + 1))
        self.tag_add("currentline", start, end)

    def select_line(self, line):
        self.clear_all_selection()
        
        line = int(line.split(".")[0])
        start = str(float(line))
        end = str(float(line + 1))
        self.tag_add(tk.SEL, start, end)

        self.move_cursor(end)
    
    def highlight_current_word(self):
        if self.minimalist:
            return

        self.tag_remove("highlight", 1.0, tk.END)
        try:
            if word := self.get_selected_text():
                self.highlight_pattern(word, "highlight", end="insert-1c wordstart-1c")
                self.highlight_pattern(word, start="insert+1c")
            else:
                word = re.findall(r"\w+", self.get("insert wordstart", "insert wordend"))
                if any(word) and word[0] not in self.syntax.keywords:
                    self.highlight_pattern(f"\\y{word[0]}\\y", "highlight", regexp=True)
        except:
            pass

    def highlight_pattern(self, pattern, tag, start="1.0", end=tk.END, regexp=False):
        start = self.index(start)
        end = self.index(end)
        
        self.mark_set("matchStart", start)
        self.mark_set("matchEnd", start)
        self.mark_set("searchLimit", end)

        self.tag_remove(tag, start, end)
        
        count = tk.IntVar()
        while True:
            index = self.search(pattern, "matchEnd", "searchLimit", count=count, regexp=regexp)
            if index == "" or count.get() == 0:
                break

            self.mark_set("matchStart", index)
            self.mark_set("matchEnd", f"{index}+{count.get()}c")

            self.tag_add(tag, "matchStart", "matchEnd")

    def refresh(self, *args):
        if self.minimalist:
            return
        
        self.current_word = self.get("insert-1c wordstart", "insert")
        self.highlighter.highlight()
        self.highlight_current_word()
        self.highlight_current_line()

    def create_proxy(self):
        self._orig = self._w + "_orig"
        self.tk.call("rename", self._w, self._orig)
        self.tk.createcommand(self._w, self._proxy)

    def _proxy(self, *args):
        if args[0] == 'get' and (args[1] == tk.SEL_FIRST and args[2] == tk.SEL_LAST) and not self.tag_ranges(tk.SEL): 
            return
        if args[0] == 'delete' and (args[1] == tk.SEL_FIRST and args[2] == tk.SEL_LAST) and not self.tag_ranges(tk.SEL): 
            return

        cmd = (self._orig,) + args
        result = self.tk.call(cmd)

        if (args[0] in ("insert", "replace", "delete") or args[0:3] == ("mark", "set", "insert")):
            self.event_generate("<<Change>>", when="tail")
        
        elif (args[0:2] == ("xview", "moveto") or args[0:2] == ("yview", "moveto") or 
              args[0:2] == ("xview", "scroll") or args[0:2] == ("yview", "scroll")):
            self.event_generate("<<Scroll>>", when="tail")
            
        return result<|MERGE_RESOLUTION|>--- conflicted
+++ resolved
@@ -5,15 +5,7 @@
 import tkinter as tk
 from collections import deque
 
-<<<<<<< HEAD
-from .syntax import Syntax
-from .highlighter import Highlighter
-from .autocomplete import AutoComplete
-
 from biscuit.core.components.utils import Text
-=======
-from core.components.utils import Text
->>>>>>> 1532478d
 
 from .autocomplete import AutoComplete
 from .highlighter import Highlighter
