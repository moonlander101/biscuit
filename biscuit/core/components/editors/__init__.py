import os
from tkinter.constants import *

from core.components.games import Whoops
from core.settings.editor import SettingsEditor

from ..utils import FileType, Frame
from .breadcrumbs import BreadCrumbs
from .diffeditor import DiffEditor
from .editor import BaseEditor
from .imageviewer import ImageViewer
from .misc import Welcome
<<<<<<< HEAD

from biscuit.core.components.games import Whoops
from biscuit.core.settings.editor import SettingsEditor
=======
from .texteditor import TextEditor
>>>>>>> 1532478d

editors = {f"::{i.name}":i for i in (Welcome, SettingsEditor)}

def get_editors(base):
    "helper function to generate actionset items"
    return [(f"Open {i}", lambda i=i: base.open_game(i)) for i in editors.keys()]

def register_editor(editor):
    "registers a custome editor"
    global editors
    try:
        editors[editor.name] = editor
    except AttributeError:
        editors[f"Editor {len(editors) + 1}"] = editor

def get_editor(path, diff):
    "picks the right editor for the given path"
    if diff:
        return DiffEditor
    
    if os.path.isfile(path):
        if FileType.is_image(path):
            return ImageViewer
    
    if path in editors.keys():
        return editors.get(path, Whoops)
      
    return TextEditor


class Editor(Frame):
    """
    Editor class

    This class is the base class for all editors. It is responsible for
    picking the right editor based on the path & exists values passed.

    path - the path to the file to be opened
    exists - whether the file exists or not
    diff - whether this is a git diff
    showpath - whether to show the breadcrumbs or not
    """
    def __init__(self, master, path=None, exists=True, diff=False, showpath=True, *args, **kwargs):
        super().__init__(master, *args, **kwargs)
        self.config(bg=self.base.theme.border)
        self.path = path
        self.exists = exists
        self.diff = diff
        self.showpath = showpath
        self.filename = os.path.basename(self.path) if path else None

        self.grid_columnconfigure(0, weight=1)
        self.content = get_editor(path=path, diff=diff)(self, path, exists)

        if self.showpath and not diff:
            self.breadcrumbs = BreadCrumbs(self, path)
            self.grid_rowconfigure(1, weight=1)  
            self.breadcrumbs.grid(row=0, column=0, sticky=EW, pady=(0, 1))
            self.content.grid(row=1, column=0, sticky=NSEW)
        else:
            self.grid_rowconfigure(0, weight=1)
            self.content.grid(row=0, column=0, sticky=NSEW)
    
    def save(self, path=None):
        self.content.save(path)
    
    def focus(self):
        self.content.focus()<|MERGE_RESOLUTION|>--- conflicted
+++ resolved
@@ -1,8 +1,8 @@
 import os
 from tkinter.constants import *
 
-from core.components.games import Whoops
-from core.settings.editor import SettingsEditor
+from biscuit.core.components.games import Whoops
+from biscuit.core.settings.editor import SettingsEditor
 
 from ..utils import FileType, Frame
 from .breadcrumbs import BreadCrumbs
@@ -10,13 +10,7 @@
 from .editor import BaseEditor
 from .imageviewer import ImageViewer
 from .misc import Welcome
-<<<<<<< HEAD
-
-from biscuit.core.components.games import Whoops
-from biscuit.core.settings.editor import SettingsEditor
-=======
 from .texteditor import TextEditor
->>>>>>> 1532478d
 
 editors = {f"::{i.name}":i for i in (Welcome, SettingsEditor)}
 
