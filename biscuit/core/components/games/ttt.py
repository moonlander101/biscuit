--- conflicted
+++ resolved
@@ -1,11 +1,6 @@
 import random
 
-<<<<<<< HEAD
-from .game import BaseGame
 from biscuit.core.components.utils import Button, Canvas
-=======
-from core.components.utils import Button, Canvas
->>>>>>> 1532478d
 
 from .game import BaseGame
 
