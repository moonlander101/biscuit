--- conflicted
+++ resolved
@@ -1,10 +1,6 @@
 import tkinter as tk
 
-<<<<<<< HEAD
-from biscuit.core.components.utils import IconButton, Frame
-=======
-from core.components.utils import Frame, IconButton
->>>>>>> 1532478d
+from biscuit.core.components.utils import Frame, IconButton
 
 
 class ItemBar(Frame):
