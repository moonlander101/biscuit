import tkinter as tk

<<<<<<< HEAD
from biscuit.core.components.utils import WrappingLabel, Button, Frame
=======
from core.components.utils import Button, Frame, WrappingLabel
>>>>>>> 1532478d


class DirectoryTreePlaceholder(Frame):
    def __init__(self, master, *args, **kwargs):
        super().__init__(master, *args, **kwargs)
        self.config(padx=10, pady=10, **self.base.theme.views.sidebar.item)
        self.columnconfigure(0, weight=1)

        WrappingLabel(self, text="You have not yet opened a folder.", font=("Segoe UI", 10), anchor=tk.W, **self.base.theme.views.sidebar.item.content).grid(row=0, sticky=tk.EW)

        open_btn = Button(self, text="Open Folder")
        open_btn.bind("<Button-1>", self.open_folder)
        open_btn.grid(row=1, pady=5, sticky=tk.EW)

        WrappingLabel(self, text="You can clone a repository locally.", font=("Segoe UI", 10), anchor=tk.W, **self.base.theme.views.sidebar.item.content).grid(row=2, sticky=tk.EW)

        clone_btn = Button(self, text="Clone Repository")
        clone_btn.bind("<Button-1>", self.clone_repo)
        clone_btn.grid(row=3, pady=5, sticky=tk.EW)

    def open_folder(self, *_):
        self.base.events.open_directory()

    def clone_repo(self, *_):
        pass<|MERGE_RESOLUTION|>--- conflicted
+++ resolved
@@ -1,10 +1,6 @@
 import tkinter as tk
 
-<<<<<<< HEAD
-from biscuit.core.components.utils import WrappingLabel, Button, Frame
-=======
-from core.components.utils import Button, Frame, WrappingLabel
->>>>>>> 1532478d
+from biscuit.core.components.utils import Button, Frame, WrappingLabel
 
 
 class DirectoryTreePlaceholder(Frame):
