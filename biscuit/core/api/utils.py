--- conflicted
+++ resolved
@@ -1,11 +1,9 @@
 from core.components.utils import *
+
+from biscuit.core.components.utils import *
 
 from .endpoint import Endpoint
 
-<<<<<<< HEAD
-from biscuit.core.components.utils import *
-=======
->>>>>>> 1532478d
 
 class Utils(Endpoint):
     def __init__(self, *a):
