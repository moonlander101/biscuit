<<<<<<< HEAD
import os, toml, sys
from .bindings import Bindings
from .theme import Light, Dark
=======
import os
>>>>>>> 1532478d
from dataclasses import dataclass

import toml

from .bindings import Bindings
from .theme import Dark, Light


class Config:
    """
    Loads and manages configurations for biscuit.
    """
    def __init__(self, master):
        self.base = master.base
        
        self.theme=Dark()
        self.font=("Consolas", 13)
        self.ui_font = ("Segoi UI", 10)

        # TODO loading config from user settings
        # self.config = self.load_config()
        # self.load_data()
    
    def get_config_path(self, relative_path):
        """Get the absolute path to the resource"""
        return os.path.join(self.base.configdir, relative_path)

    def load_config(self):
        with open(self.get_config_path("settings.toml"), 'r') as settingsfile:
            config = toml.load(settingsfile)
            
        return config

    def load_data(self):
        #TODO testing 
        self.theme = Dark()
        self.font = (self.config['font'], self.config['font_size'])<|MERGE_RESOLUTION|>--- conflicted
+++ resolved
@@ -1,10 +1,5 @@
-<<<<<<< HEAD
-import os, toml, sys
-from .bindings import Bindings
-from .theme import Light, Dark
-=======
 import os
->>>>>>> 1532478d
+import sys
 from dataclasses import dataclass
 
 import toml
